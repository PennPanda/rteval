#
#   Copyright 2009 - 2013   Clark Williams <williams@redhat.com>
#   Copyright 2012 - 2013   David Sommerseth <davids@redhat.com>
#
#   This program is free software; you can redistribute it and/or modify
#   it under the terms of the GNU General Public License as published by
#   the Free Software Foundation; either version 2 of the License, or
#   (at your option) any later version.
#
#   This program is distributed in the hope that it will be useful,
#   but WITHOUT ANY WARRANTY; without even the implied warranty of
#   MERCHANTABILITY or FITNESS FOR A PARTICULAR PURPOSE.  See the
#   GNU General Public License for more details.
#
#   You should have received a copy of the GNU General Public License along
#   with this program; if not, write to the Free Software Foundation, Inc.,
#   51 Franklin Street, Fifth Floor, Boston, MA 02110-1301 USA.
#
#   For the avoidance of doubt the "preferred form" of this code is one which
#   is in an open unpatent encumbered format. Where cryptographic key signing
#   forms part of the process of creating an executable the information
#   including keys needed to generate an equivalently functional executable
#   are deemed to be part of the source code.
#

import sys, os, glob, subprocess
from signal import SIGTERM
from rteval.modules import rtevalRuntimeError
from rteval.modules.loads import CommandLineLoad
from rteval.Log import Log
from rteval.misc import expand_cpulist

kernel_prefix="linux-2.6"

class Kcompile(CommandLineLoad):
    def __init__(self, config, logger):
        CommandLineLoad.__init__(self, "kcompile", config, logger)


    def _WorkloadSetup(self):
        # find our source tarball
        if self._cfg.has_key('tarball'):
            tarfile = os.path.join(self.srcdir, self._cfg.tarfile)
            if not os.path.exists(tarfile):
                raise rtevalRuntimeError(self, " tarfile %s does not exist!" % tarfile)
            self.source = tarfile
        else:
            tarfiles = glob.glob(os.path.join(self.srcdir, "%s*" % kernel_prefix))
            if len(tarfiles):
                self.source = tarfiles[0]
            else:
                raise rtevalRuntimeError(self, " no kernel tarballs found in %s" % self.srcdir)

        # check for existing directory
        kdir=None
        names=os.listdir(self.builddir)
        for d in names:
            if d.startswith(kernel_prefix):
                kdir=d
                break
        if kdir == None:
            self._log(Log.DEBUG, "unpacking kernel tarball")
            tarargs = ['tar', '-C', self.builddir, '-x']
            if self.source.endswith(".bz2"):
                tarargs.append("-j")
            elif self.source.endswith(".gz"):
                tarargs.append("-z")
            tarargs.append("-f")
            tarargs.append(self.source)
            try:
                subprocess.call(tarargs)
            except:
                self._log(Log.DEBUG, "untar'ing kernel self.source failed!")
                sys.exit(-1)
            names = os.listdir(self.builddir)
            for d in names:
                self._log(Log.DEBUG, "checking %s" % d)
                if d.startswith(kernel_prefix):
                    kdir=d
                    break
        if kdir == None:
            raise rtevalRuntimeError(self, "Can't find kernel directory!")
        self.jobs = 1 # We only run one instance of the kcompile job
        self.mydir = os.path.join(self.builddir, kdir)
        self._log(Log.DEBUG, "mydir = %s" % self.mydir)


    def _WorkloadBuild(self):
        self._log(Log.DEBUG, "setting up all module config file in %s" % self.mydir)
        null = os.open("/dev/null", os.O_RDWR)
        if self._logging:
            out = self.open_logfile("kcompile-build.stdout")
            err = self.open_logfile("kcompile-build.stderr")
        else:
            out = err = null

        # clean up from potential previous run
        try:
            ret = subprocess.call(["make", "-C", self.mydir, "mrproper", "allmodconfig"],
                                  stdin=null, stdout=out, stderr=err)
            if ret:
                raise rtevalRuntimeError(self, "kcompile setup failed: %d" % ret)
        except KeyboardInterrupt, m:
            self._log(Log.DEBUG, "keyboard interrupt, aborting")
            return
        self._log(Log.DEBUG, "ready to run")
        os.close(null)
        if self._logging:
            os.close(out)
            os.close(err)
        self._setReady()


    def __calc_numjobs(self):
        mult = int(self._cfg.setdefault('jobspercore', 1))
        mem = self.memsize[0]
        if self.memsize[1] == 'KB':
            mem = mem / (1024.0 * 1024.0)
        elif self.memsize[1] == 'MB':
            mem = mem / 1024.0
        elif self.memsize[1] == 'TB':
            mem = mem * 1024
        ratio = float(mem) / float(self.num_cpus)
        if ratio > 1.0:
            njobs = self.num_cpus * mult
        else:
            self._log(Log.DEBUG, "Low memory system (%f GB/core)! Dropping jobs to one per core" % ratio)
            njobs = self.num_cpus
        return njobs


    def _WorkloadPrepare(self):
        self.__nullfd = os.open("/dev/null", os.O_RDWR)
        if self._logging:
            self.__outfd = self.open_logfile("kcompile.stdout")
            self.__errfd = self.open_logfile("kcompile.stderr")
        else:
            self.__outfd = self.__errfd = self.__nullfd

<<<<<<< HEAD
        if self._cfg.has_key('cpulist'):
            cpulist = self._cfg.cpulist
            self.num_cpus = len(expand_cpulist(cpulist))
        else:
            cpulist = None
=======
        if self._cfg.has_key('cpulist') and self._cfg.cpulist:
            cpulist = self._cfg.cpulist
            self.num_cpus = len(expand_cpulist(cpulist))
        else:
            cpulist = ""
>>>>>>> 96eea39f

        self.jobs = self.__calc_numjobs()
        self._log(Log.DEBUG, "starting loop (jobs: %d)" % self.jobs)

        self.args = ["make", "-C", self.mydir,
                     "-j%d" % self.jobs ]

        if cpulist:
            self.args = ["taskset", '-c', cpulist] + self.args

        self.__kcompileproc = None


    def _WorkloadTask(self):
        if not self.__kcompileproc or self.__kcompileproc.poll() is not None:
            # If kcompile has not been kicked off yet, or have completed,
            # restart it
            self._log(Log.DEBUG, "Kicking off kcompile: %s" % " ".join(self.args))
            self.__kcompileproc = subprocess.Popen(self.args,
                                                   stdin=self.__nullfd,
                                                   stdout=self.__outfd,
                                                   stderr=self.__errfd)


    def WorkloadAlive(self):
        # Let _WorkloadTask() kick off new runs, if it stops - thus
        # kcompile will always be alive
        return True


    def _WorkloadCleanup(self):
        self._log(Log.DEBUG, "out of stopevent loop")
        if self.__kcompileproc.poll() == None:
            self._log(Log.DEBUG, "killing compile job with SIGTERM")
            os.kill(self.__kcompileproc.pid, SIGTERM)
        self.__kcompileproc.wait()
        os.close(self.__nullfd)
        del self.__nullfd
        if self._logging:
            os.close(self.__outfd)
            del self.__outfd
            os.close(self.__errfd)
            del self.__errfd
        del self.__kcompileproc
        self._setFinished()



def ModuleParameters():
    return {"source":   {"descr": "Source tar ball",
                         "default": "linux-2.6.21.tar.bz2",
                         "metavar": "TARBALL"},
            "jobspercore": {"descr": "Number of working threads per core",
                            "default": 2,
                            "metavar": "NUM"},
            }



def create(config, logger):
    return Kcompile(config, logger)<|MERGE_RESOLUTION|>--- conflicted
+++ resolved
@@ -137,19 +137,11 @@
         else:
             self.__outfd = self.__errfd = self.__nullfd
 
-<<<<<<< HEAD
-        if self._cfg.has_key('cpulist'):
-            cpulist = self._cfg.cpulist
-            self.num_cpus = len(expand_cpulist(cpulist))
-        else:
-            cpulist = None
-=======
         if self._cfg.has_key('cpulist') and self._cfg.cpulist:
             cpulist = self._cfg.cpulist
             self.num_cpus = len(expand_cpulist(cpulist))
         else:
             cpulist = ""
->>>>>>> 96eea39f
 
         self.jobs = self.__calc_numjobs()
         self._log(Log.DEBUG, "starting loop (jobs: %d)" % self.jobs)
